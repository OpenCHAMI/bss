--- conflicted
+++ resolved
@@ -5,9 +5,6 @@
 The format is based on [Keep a Changelog](https://keepachangelog.com/en/1.0.0/),
 and this project adheres to [Semantic Versioning](https://semver.org/spec/v2.0.0.html).
 
-<<<<<<< HEAD
-## [1.9.6] - 2021-08-02
-=======
 
 ## [1.9.7] - 2021-08-05
 
@@ -16,7 +13,6 @@
 - CASMHMS-4943 - Upgraded gopkg.in/yam.v2 to resolve vulnerability.
 
 ## [1.9.6] - 2021-08-03
->>>>>>> b23be98f
 
 ### Added
 

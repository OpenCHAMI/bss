module github.com/OpenCHAMI/bss

<<<<<<< HEAD
go 1.23.0

toolchain go1.24.2
=======
go 1.23
toolchain go1.24.1
>>>>>>> 6b5c1c3b

require (
	github.com/Cray-HPE/hms-base v1.15.1
	github.com/Cray-HPE/hms-hmetcd v1.11.0
	github.com/Cray-HPE/hms-s3 v1.11.0
	github.com/docker/distribution v2.8.3+incompatible
	github.com/evanphx/json-patch v5.9.0+incompatible
	github.com/google/uuid v1.6.0
	github.com/jmoiron/sqlx v1.4.0
	github.com/lib/pq v1.10.9
	gopkg.in/yaml.v2 v2.4.0
)

require (
	github.com/Cray-HPE/hms-xname v1.4.0
	github.com/OpenCHAMI/jwtauth/v5 v5.0.0-20240321222802-e6cb468a2a18
	github.com/OpenCHAMI/smd/v2 v2.17.7
	github.com/go-chi/chi v1.5.5
	github.com/go-chi/chi/v5 v5.1.0
	github.com/golang-migrate/migrate/v4 v4.18.1
	github.com/hashicorp/go-retryablehttp v0.7.7
	github.com/lestrrat-go/jwx v1.2.30
	github.com/openchami/chi-middleware/auth v0.0.0-20240812224658-b16b83c70700
	github.com/openchami/chi-middleware/log v0.0.0-20240812224658-b16b83c70700
	github.com/rs/zerolog v1.33.0
)

require (
	github.com/Cray-HPE/hms-certs v1.5.0 // indirect
	github.com/Cray-HPE/hms-securestorage v1.14.0 // indirect
	github.com/aws/aws-sdk-go v1.55.5 // indirect
	github.com/cenkalti/backoff/v3 v3.2.2 // indirect
	github.com/coreos/go-semver v0.3.1 // indirect
	github.com/coreos/go-systemd/v22 v22.5.0 // indirect
	github.com/decred/dcrd/dcrec/secp256k1/v4 v4.3.0 // indirect
	github.com/fsnotify/fsnotify v1.7.0 // indirect
	github.com/go-jose/go-jose/v4 v4.0.5 // indirect
	github.com/goccy/go-json v0.10.3 // indirect
	github.com/gogo/protobuf v1.3.2 // indirect
	github.com/golang/protobuf v1.5.4 // indirect
	github.com/hashicorp/errwrap v1.1.0 // indirect
	github.com/hashicorp/go-cleanhttp v0.5.2 // indirect
	github.com/hashicorp/go-multierror v1.1.1 // indirect
	github.com/hashicorp/go-rootcerts v1.0.2 // indirect
	github.com/hashicorp/go-secure-stdlib/parseutil v0.1.8 // indirect
	github.com/hashicorp/go-secure-stdlib/strutil v0.1.2 // indirect
	github.com/hashicorp/go-sockaddr v1.0.6 // indirect
	github.com/hashicorp/hcl v1.0.1-vault-5 // indirect
	github.com/hashicorp/vault/api v1.14.0 // indirect
	github.com/jmespath/go-jmespath v0.4.0 // indirect
	github.com/lestrrat-go/backoff/v2 v2.0.8 // indirect
	github.com/lestrrat-go/blackmagic v1.0.2 // indirect
	github.com/lestrrat-go/httpcc v1.0.1 // indirect
	github.com/lestrrat-go/httprc v1.0.6 // indirect
	github.com/lestrrat-go/iter v1.0.2 // indirect
	github.com/lestrrat-go/jwx/v2 v2.1.1 // indirect
	github.com/lestrrat-go/option v1.0.1 // indirect
	github.com/mattn/go-colorable v0.1.13 // indirect
	github.com/mattn/go-isatty v0.0.20 // indirect
	github.com/mitchellh/go-homedir v1.1.0 // indirect
	github.com/mitchellh/mapstructure v1.5.0 // indirect
	github.com/pkg/errors v0.9.1 // indirect
	github.com/ryanuber/go-glob v1.0.0 // indirect
	github.com/segmentio/asm v1.2.0 // indirect
	github.com/sirupsen/logrus v1.9.3 // indirect
	go.etcd.io/etcd/api/v3 v3.5.16 // indirect
	go.etcd.io/etcd/client/pkg/v3 v3.5.16 // indirect
	go.etcd.io/etcd/client/v3 v3.5.16 // indirect
	go.uber.org/atomic v1.11.0 // indirect
	go.uber.org/multierr v1.11.0 // indirect
	go.uber.org/zap v1.27.0 // indirect
	golang.org/x/crypto v0.36.0 // indirect
	golang.org/x/net v0.38.0 // indirect
	golang.org/x/sys v0.31.0 // indirect
	golang.org/x/text v0.23.0 // indirect
	golang.org/x/time v0.6.0 // indirect
	google.golang.org/genproto/googleapis/api v0.0.0-20241104194629-dd2ea8efbc28 // indirect
	google.golang.org/genproto/googleapis/rpc v0.0.0-20241104194629-dd2ea8efbc28 // indirect
	google.golang.org/grpc v1.68.0 // indirect
	google.golang.org/protobuf v1.35.1 // indirect
)<|MERGE_RESOLUTION|>--- conflicted
+++ resolved
@@ -1,13 +1,8 @@
 module github.com/OpenCHAMI/bss
 
-<<<<<<< HEAD
-go 1.23.0
-
-toolchain go1.24.2
-=======
 go 1.23
 toolchain go1.24.1
->>>>>>> 6b5c1c3b
+
 
 require (
 	github.com/Cray-HPE/hms-base v1.15.1
